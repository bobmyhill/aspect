--- conflicted
+++ resolved
@@ -76,18 +76,9 @@
         : TemperatureOrComposition::composition(n-1);
         initial_solution.reinit(system_rhs, false);
 
-<<<<<<< HEAD
-        // base element in the finite element is 2 for temperature and 3 for
-        // compositional fields
-//TODO: can we use introspection here, instead of the hard coded numbers?
-        const unsigned int base_element = torc.is_temperature() ? 2 : 3;
-=======
-        // base element in the finite element is 2 for temperature (n=0) and 3 for
-        // compositional fields (n>0)
-        const unsigned int base_element = (n==0 ?
+        const unsigned int base_element = (torc.is_temperature() ?
                                            introspection.base_elements.temperature :
                                            introspection.base_elements.compositional_fields);
->>>>>>> 7525ffc8
 
         // get the temperature/composition support points
         const std::vector<Point<dim> > support_points
@@ -119,22 +110,14 @@
                         /*dof index within component=*/i);
 
                   const double value =
-<<<<<<< HEAD
                     (torc.is_temperature()
-=======
-                    (n == 0
->>>>>>> 7525ffc8
                      ?
                      initial_conditions->initial_temperature(fe_values.quadrature_point(i))
                      :
                      compositional_initial_conditions->initial_composition(fe_values.quadrature_point(i),n-1));
                   initial_solution(local_dof_indices[system_local_dof]) = value;
 
-<<<<<<< HEAD
                   if (!torc.is_temperature())
-=======
-                  if (n > 0)
->>>>>>> 7525ffc8
                     Assert (value >= 0,
                             ExcMessage("Invalid initial conditions: Composition is negative"));
 
